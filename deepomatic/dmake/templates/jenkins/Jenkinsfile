--- conflicted
+++ resolved
@@ -14,9 +14,6 @@
 sshagent (credentials: (env.DMAKE_JENKINS_SSH_AGENT_CREDENTIALS ?
                         env.DMAKE_JENKINS_SSH_AGENT_CREDENTIALS : '').tokenize(',')) {
     checkout scm
-<<<<<<< HEAD
-    sh 'if [ -z "${CHANGE_TARGET}" ] then ACTION="deploy"; else ACTION="test"; fi dmake ${ACTION} "${DMAKE_APP}"'
-=======
     try {
         sh 'git submodule update --init'
     } catch(error) {
@@ -24,7 +21,8 @@
         checkout scm
         sh 'git submodule update --init'
     }
-    sh 'dmake deploy "${DMAKE_APP}"'
->>>>>>> 5e2eae97
+
+    sh 'if [ -z "${CHANGE_TARGET}" ] then ACTION="deploy"; else ACTION="test"; fi; dmake ${ACTION} "${DMAKE_APP}"'
+
     load 'DMakefile'
 }