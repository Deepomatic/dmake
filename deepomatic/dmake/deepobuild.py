import os
import copy
import json
import random
from deepomatic.dmake.serializer import ValidationError, FieldSerializer, YAML2PipelineSerializer
import deepomatic.dmake.common as common
from deepomatic.dmake.common import DMakeException

###############################################################################

def append_command(commands, cmd, prepend = False, **args):
    def check_cmd(args, required, optional = []):
        for a in required:
            if a not in args:
                raise DMakeException("%s is required for command %s" % (a, cmd))
        for a in args:
            if a not in required and a not in optional:
                raise DMakeException("Unexpected argument %s for command %s" % (a, cmd))
    if cmd == "stage":
        check_cmd(args, ['name', 'concurrency'])
    elif cmd == "sh":
        check_cmd(args, ['shell'])
    elif cmd == "read_sh":
        check_cmd(args, ['var', 'shell'], optional = ['fail_if_empty'])
        args['id'] = len(commands)
        if 'fail_if_empty' not in args:
            args['fail_if_empty'] = False
    elif cmd == "env":
        check_cmd(args, ['var', 'value'])
    elif cmd == "git_tag":
        check_cmd(args, ['tag'])
    elif cmd == "junit":
        check_cmd(args, ['report'])
    elif cmd == "cobertura":
        check_cmd(args, ['report'])
    elif cmd == "publishHTML":
        check_cmd(args, ['directory', 'index', 'title'])
    elif cmd == "build":
        check_cmd(args, ['job', 'parameters', 'propagate', 'wait'])
    else:
        raise DMakeException("Unknow command %s" %cmd)
    cmd = (cmd, args)
    if prepend:
        commands.insert(0, cmd)
    else:
        commands.append(cmd)

###############################################################################

def generate_copy_command(commands, tmp_dir, src):
    src = common.join_without_slash(src)
    if src == '':
        src = '.'
    dst = os.path.join(tmp_dir, 'app', src)
    sub_dir = os.path.dirname(common.join_without_slash(dst))
    append_command(commands, 'sh', shell = 'mkdir -p %s && cp -LRf %s %s' % (sub_dir, src, sub_dir))

###############################################################################

def generate_env_file(tmp_dir, env, docker_cmd = False):
    while True:
        file = os.path.join(tmp_dir, 'env.txt.%d' % random.randint(0, 999999))
        if not os.path.isfile(file):
            break
    with open(file, 'w') as f:
        for key, value in env.items():
            value = common.eval_str_in_env(value)
            if docker_cmd:
                f.write('ENV %s "%s"\n' % (key, value))
            else:
                f.write('%s=%s\n' % (key, value))
    return file

def generate_dockerfile(commands, tmp_dir, env):
    file = generate_env_file(tmp_dir, env, True)
    append_command(commands, 'sh', shell = 'dmake_replace_vars_from_file ENV_VARS %s %s %s' % (
        file,
        os.path.join(tmp_dir, 'Dockerfile_template'),
        os.path.join(tmp_dir, 'Dockerfile')))

# ###############################################################################

class EnvBranchSerializer(YAML2PipelineSerializer):
    source    = FieldSerializer('string', optional = True, help_text = 'Source a bash file which defines the environment variables before evaluating the strings of environment variables passed in the *variables* field. It might contain environment variables itself.')
    variables = FieldSerializer('dict', child = "string", default = {}, help_text = "Defines environment variables used for the services declared in this file. You might use pre-defined environment variables (or variables sourced from the file defined in the *source* field).", example = {'ENV_TYPE': 'dev'})

    def get_replaced_variables(self, additional_variables = {}):
        env = {}
        if self.has_value() and (len(self.variables) or len(additional_variables)):
            # HACK
            # If the first varaible is empty, if is stripped out
            # So we make sure the first line is non-empty
            delimitor = 'echo "-"'
            cmd = []

            if self.source is not None:
                cmd.append('source %s' % self.source)

            variables = copy.deepcopy(self.variables)
            for k, v in additional_variables.items():
                 variables[k] = v

            cmd.append(delimitor)
            for value in variables.values():
<<<<<<< HEAD
                cmd.append('echo %s' % common.wrap_cmd(value))

            if len(cmd) > 0:
                cmd = ' && '.join(cmd)
                output = common.run_shell_command(cmd)
                output = output.split('\n')
                assert(len(output) == len(variables))
                for var, value in zip(variables.keys(), output):
                    env[var] = value.strip()
=======
                cmd.append('echo "%s"' % value.replace('"', '\\"'))
            cmd.append(delimitor)

            cmd = ' && '.join(cmd)
            output = common.run_shell_command(cmd)
            output = output.split('\n')[1:-1]
            assert(len(output) == len(variables))
            for var, value in zip(variables.keys(), output):
                env[var] = value.strip()
>>>>>>> 294b5bb0
        return env

class EnvSerializer(YAML2PipelineSerializer):
    default  = EnvBranchSerializer(optional = True, help_text = "List of environment variables that will be set by default.")
    branches = FieldSerializer('dict', child = EnvBranchSerializer(), default = {}, help_text = "If the branch matches one of the following fields, those variables will be defined as well, eventually replacing the default.", example = {'master': {'ENV_TYPE': 'prod'}})

class DockerBaseSerializer(YAML2PipelineSerializer):
    name                 = FieldSerializer("string", help_text = "Base image name. If no docker user is indicated, the image will be kept locally")
    version              = FieldSerializer("string", help_text = "Base image version. The branch name will be prefixed to form the docker image tag.", example = "v2", default = 'latest')
    install_scripts      = FieldSerializer("array", default = [], child = FieldSerializer("path", executable = True, child_path_only = True), example = ["some/relative/script/to/run"])
    python_requirements  = FieldSerializer("path", default = "", child_path_only = True, help_text = "Path to python requirements.txt.", example = "")
    python3_requirements = FieldSerializer("path", default = "", child_path_only = True, help_text = "Path to python requirements.txt.", example = "requirements.txt")
    copy_files           = FieldSerializer("array", child = FieldSerializer("path", child_path_only = True), default = [], help_text = "Files to copy. Will be copied before scripts are ran. Paths need to be sub-paths to the build file to preserve MD5 sum-checking (which is used to decide if we need to re-build docker base image). A file 'foo/bar' will be copied in '/base/user/foo/bar'.", example = ["some/relative/file/to/copy"])

class DockerRootImageSerializer(YAML2PipelineSerializer):
    name = FieldSerializer("string", help_text = "Root image name.", example = "library/ubuntu")
    tag  = FieldSerializer("string", help_text = "Root image tag (you can use environment variables).")

    def full_name(self):
        full = self.name + ":" + self.tag
        return common.eval_str_in_env(full)

class DockerSerializer(YAML2PipelineSerializer):
    root_image   = FieldSerializer([FieldSerializer("path", help_text = "to another dmake file, in which base the root_image will be this file's base_image."), DockerRootImageSerializer()], help_text = "The source image name to build on.", example = "ubuntu:16.04")
    base_image   = DockerBaseSerializer(optional = True, help_text = "Base (intermediate) image to speed-up builds.")
    command      = FieldSerializer("string", default = "bash", help_text = "Only used when running 'dmake shell': set the command of the container")

    def _serialize_(self, commands, path_dir):
        if self.base_image.has_value():
            # Make the temporary directory
            tmp_dir = common.run_shell_command('dmake_make_tmp_dir')

            # Copy file and compute their md5
            files_to_copy = []
            for file in self.base_image.copy_files + self.base_image.install_scripts:
                files_to_copy.append(file)
            if self.base_image.python_requirements:
                files_to_copy.append(self.base_image.python_requirements)
            if self.base_image.python3_requirements:
                files_to_copy.append(self.base_image.python3_requirements)

            # Copy file and keep their md5
            md5s = {}
            for file in files_to_copy:
                md5s[file] = common.run_shell_command('dmake_copy_file %s %s' % (os.path.join(path_dir, file), os.path.join(tmp_dir, 'user', file)))

            # Set RUN command
            run_cmd = "cd user"
            for file in self.base_image.install_scripts:
                run_cmd += " && ./%s" % file

            # Install pip if needed
            if self.base_image.python_requirements:
                run_cmd += " && bash ../install_pip.sh && pip install --process-dependency-links -r " + self.base_image.python_requirements
            if self.base_image.python3_requirements:
                run_cmd += " && bash ../install_pip3.sh && pip3 install --process-dependency-links -r " + self.base_image.python3_requirements

            # Save the command in a bash file
            file = 'run_cmd.sh'
            with open(os.path.join(tmp_dir, file), 'w') as f:
                f.write(run_cmd)
            md5s[file] = common.run_shell_command('dmake_md5 %s' % os.path.join(tmp_dir, file))

            # FIXME: copy key while #493 is not closed: https://github.com/docker/for-mac/issues/483
            if common.key_file is not None:
                common.run_shell_command('cp %s %s' % (common.key_file, os.path.join(tmp_dir, 'key')))

            # Local environment for temmplates
            local_env = []
            local_env.append("export ROOT_IMAGE=%s" % self.root_image)
            local_env = ' && '.join(local_env)
            if len(local_env) > 0:
                local_env += ' && '

            # Copy templates
            for file in ["make_base.sh", "config.logrotate", "load_credentials.sh", "install_pip.sh", "install_pip3.sh"]:
                md5s[file] = common.run_shell_command('%s dmake_copy_template docker-base/%s %s' % (local_env, file, os.path.join(tmp_dir, file)))

            # Output md5s for comparison
            with open(os.path.join(tmp_dir, 'md5s'), 'w') as f:
                for md5 in md5s.items():
                    f.write('%s %s\n' % md5)

            # Append Docker Base build command
            append_command(commands, 'sh', shell = 'dmake_build_base_docker "%s" "%s" "%s" "%s" "%s"' %
                            (tmp_dir,
                             self.root_image,
                             self.base_image.name,
                             self._get_tag_(),
                             self.base_image.version))

    def _get_tag_(self):
        if common.is_pr:
            prefix = 'pr-%s' % common.pr_id
        else:
            prefix = common.branch
        return 'base-' + prefix + '-' + self.base_image.version

    def get_docker_base_image_name_tag(self):
        if self.base_image.has_value():
            image = self.base_image.name + ":" + self._get_tag_()
            return image
        return self.root_image

class HTMLReportSerializer(YAML2PipelineSerializer):
    directory  = FieldSerializer("string", example = "reports", help_text = "Directory of the html pages.")
    index      = FieldSerializer("string", default = "index.html", help_text = "Main page.")
    title      = FieldSerializer("string", default = "HTML Report", help_text = "Main page title.")

class DockerLinkSerializer(YAML2PipelineSerializer):
    image_name       = FieldSerializer("string", example = "mongo:3.2", help_text = "Name and tag of the image to launch.")
    link_name        = FieldSerializer("string", example = "mongo", help_text = "Link name.")
    deployed_options = FieldSerializer("string", default = "", example = "-v /mnt:/data", help_text = "Additional Docker options when deployed.")
    testing_options  = FieldSerializer("string", default = "", example = "-v /mnt:/data", help_text = "Additional Docker options when testing on Jenkins.")
    probe_ports      = FieldSerializer(["string", "array"], default = "auto", child = "string", help_text = "Either 'none', 'auto' or a list of ports in the form 1234/tcp or 1234/udp")

    def probe_ports_list(self):
        if isinstance(self.probe_ports, list):
            good = True
            for p in self.probe_ports:
                i = p.find('/')
                port = p[:i]
                proto = p[(i + 1):]
                if proto not in ['udp', 'tcp']:
                    good = False
                    break
                if proto == 'udp':
                    raise DMakeException("TODO: udp support in dmake_wait_for_it")
                try:
                    if int(port) < 0:
                        good = False
                        break
                except:
                    good = False
                    break

            if good:
                return ','.join(self.probe_ports)
        elif self.probe_ports in ['auto', 'none']:
            return self.probe_ports

        raise DMakeException("Badly formatted probe ports.")

class AWSBeanStalkDeploySerializer(YAML2PipelineSerializer):
    name_prefix  = FieldSerializer("string", default = "${DMAKE_DEPLOY_PREFIX}", help_text = "The prefix to add to the 'deploy_name'. Can be useful as application name have to be unique across all users of Elastic BeanStalk.")
    region       = FieldSerializer("string", default = "eu-west-1", help_text = "The AWS region where to deploy.")
    stack        = FieldSerializer("string", default = "64bit Amazon Linux 2016.03 v2.1.6 running Docker 1.11.2")
    options      = FieldSerializer("path", example = "path/to/options.txt", help_text = "AWS Option file as described here: http://docs.aws.amazon.com/elasticbeanstalk/latest/dg/command-options-general.html")
    credentials  = FieldSerializer("string", optional = True, help_text = "S3 path to the credential file to authenticate a private docker repository.")
    ebextensions = FieldSerializer("dir", optional = True, help_text = "Path to the ebextension directory. See http://docs.aws.amazon.com/elasticbeanstalk/latest/dg/ebextensions.html")

    def _serialize_(self, commands, app_name, docker_links, config, image_name, env):
        if not self.has_value():
            return

        tmp_dir = common.run_shell_command('dmake_make_tmp_dir')

        for port in config.ports:
            if port.container_port != port.host_port:
                raise DMakeException("AWS Elastic Beanstalk only supports ports binding which are the same in the container and the host.")
        ports = [{"ContainerPort": ports.container_port} for ports in config.ports]
        volumes = [
            {
                "HostDirectory": volume.host_volume,
                "ContainerDirectory": volume.container_volume
            } for volume in config.volumes if volume.host_volume != "/var/log/deepomatic" # Cannot specify a volume both in logging and mounting
        ]

        if config.pre_deploy_script  != "" or \
           config.mid_deploy_script  != "" or \
           config.post_deploy_script != "":
            raise DMakeException("Pre/Mid/Post-Deploy scripts for AWS is not supported yet.")
        if config.readiness_probe.get_cmd() != "":
            raise DMakeException("Readiness probe for AWS is not supported yet.")
        if len(config.docker_opts) > 0:
            raise DMakeException("Docker options for AWS is not supported yet.")

        # Default Dockerrun.aws.json
        data = {
            "AWSEBDockerrunVersion": "1",
            "Image": {
                "Name": image_name,
                "Update": "true"
            },
            "Ports": ports,
            "Volumes": volumes,
            "Logging": "/var/log/deepomatic"
        }

        # Generate Dockerrun.aws.json
        if self.credentials is not None:
            if self.credentials.startswith('s3://'):
                credentials = self.credentials[len('s3://'):]
            else:
                raise DMakeException("Credentials should start with 's3://'")

            credentials = credentials.split('/')
            key = '/'.join(credentials[1:])
            bucket = credentials[0]

            data["Authentication"] = {
                "Bucket": bucket,
                "Key": key
            }

        with open(os.path.join(tmp_dir, "Dockerrun.aws.json"), 'w') as dockerrun:
            json.dump(data, dockerrun)

        for var, value in env.items():
            os.environ[var] = common.eval_str_in_env(value)
        option_file = os.path.join(tmp_dir, 'options.txt')
        common.run_shell_command('dmake_replace_vars %s %s' % (self.options, option_file))
        with open(option_file, 'r') as f:
            options = json.load(f)
        for var, value in env.items():
            found = False
            for opt in options:
                if opt['OptionName'] == var:
                    found = True
                    break
            if not found:
                options.append({
                    "Namespace": "aws:elasticbeanstalk:application:environment",
                    "OptionName": var,
                    "Value": value
                })
        with open(option_file, 'w') as f:
            json.dump(options, f)

        if self.ebextensions is not None:
            common.run_shell_command('cp -LR %s %s' % (self.ebextensions, os.path.join(tmp_dir, ".ebextensions")))

        app_name = common.eval_str_in_env(self.name_prefix) + app_name
        append_command(commands, 'sh', shell = 'dmake_deploy_aws_eb "%s" "%s" "%s" "%s"' % (
            tmp_dir,
            app_name,
            self.region,
            self.stack))

class SSHDeploySerializer(YAML2PipelineSerializer):
    user = FieldSerializer("string", example = "ubuntu", help_text = "User name")
    host = FieldSerializer("string", example = "192.168.0.1", help_text = "Host address")
    port = FieldSerializer("int", default = "22", help_text = "SSH port")

    def _serialize_(self, commands, app_name, docker_links, config, image_name, env):
        if not self.has_value():
            return

        tmp_dir = common.run_shell_command('dmake_make_tmp_dir')
        app_name = app_name + "-%s" % common.branch.lower()
        env_file = generate_env_file(tmp_dir, env)

        opts = config.full_docker_opts(False) + " --env-file " + os.path.basename(env_file)

        launch_links = ""
        for link in docker_links:
            launch_links += 'if [ \\`docker ps -f name=%s | wc -l\\` = "1" ]; then set +e; docker rm -f %s 2> /dev/null ; set -e; docker run -d --name %s %s -i %s; fi\n' % (link.link_name, link.link_name, link.link_name, link.deployed_options, link.image_name)
            opts += " --link %s" % link.link_name

        # TODO: find a proper way to login on docker when deploying via SSH
        common.run_shell_command('cp -R ${HOME}/.docker* %s/ || :' % tmp_dir)

        start_file = os.path.join(tmp_dir, "start_app.sh")
        cmd = ('export IMAGE_NAME="%s" && ' % image_name) + \
              ('export APP_NAME="%s" && ' % app_name) + \
              ('export DOCKER_OPTS="%s" && ' % opts) + \
              ('export LAUNCH_LINK="%s" && ' % launch_links) + \
              ('export PRE_DEPLOY_HOOKS="%s" && ' % config.pre_deploy_script) + \
              ('export MID_DEPLOY_HOOKS="%s" && ' % config.mid_deploy_script) + \
              ('export POST_DEPLOY_HOOKS="%s" && ' % config.post_deploy_script) + \
              ('export READYNESS_PROBE=%s && ' % common.wrap_cmd(config.readiness_probe.get_cmd())) + \
               'dmake_copy_template deploy/deploy_ssh/start_app.sh %s' % start_file
        print cmd
        common.run_shell_command(cmd)

        cmd = 'dmake_deploy_ssh "%s" "%s" "%s" "%s" "%s"' % (tmp_dir, app_name, self.user, self.host, self.port)
        append_command(commands, 'sh', shell = cmd)

class K8SCDDeploySerializer(YAML2PipelineSerializer):
    context   = FieldSerializer("string", help_text = "kubectl context to use.")
    namespace = FieldSerializer("string", default = "default", help_text = "Kubernetes namespace to target")
    selectors = FieldSerializer("dict", default = {}, child = "string", help_text = "Selectors to restrict the deployment.")

    def _serialize_(self, commands, app_name, image_name, env):
        if not self.has_value():
            return

        for var, value in env.items():
            os.environ[var] = common.eval_str_in_env(value)

        selectors = []
        for key, value in self.selectors.items():
            if value.find(','):
                raise DMakeException("Cannot have ',' in selector value")
            selectors.append("%s=%s" % (key, value))
        selectors = ",".join(selectors)

        cmd = 'dmake_deploy_k8s_cd "%s" "%s" "%s" "%s" "%s" "%s"' % (common.tmp_dir, common.eval_str_in_env(self.context), common.eval_str_in_env(self.namespace), app_name, image_name, selectors)
        append_command(commands, 'sh', shell = cmd)


class DeployConfigPortsSerializer(YAML2PipelineSerializer):
    container_port    = FieldSerializer("int", example = 8000, help_text = "Port on the container")
    host_port         = FieldSerializer("int", example = 80, help_text = "Port on the host")

class DeployConfigVolumesSerializer(YAML2PipelineSerializer):
    container_volume  = FieldSerializer("string", example = "/mnt", help_text = "Path of the volume mounted in the container")
    host_volume       = FieldSerializer("string", example = "/mnt", help_text = "Path of the volume from the host")

class DeployStageSerializer(YAML2PipelineSerializer):
    description   = FieldSerializer("string", example = "Deployment on AWS and via SSH", help_text = "Deploy stage description.")
    branches      = FieldSerializer(["string", "array"], child = "string", default = ['stag'], post_validation = lambda x: [x] if common.is_string(x) else x, help_text = "Branch list for which this stag is active, '*' can be used to match any branch. Can also be a simple string.")
    env           = FieldSerializer("dict", child = "string", default = {}, example = {'AWS_ACCESS_KEY_ID': '1234', 'AWS_SECRET_ACCESS_KEY': 'abcd'}, help_text = "Additionnal environment variables for deployment.")
    aws_beanstalk = AWSBeanStalkDeploySerializer(optional = True, help_text = "Deploy via Elastic Beanstalk")
    ssh           = SSHDeploySerializer(optional = True, help_text = "Deploy via SSH")
    k8s_continuous_deployment = K8SCDDeploySerializer(optional = True, help_text = "Continuous deployment via Kubernetes. Look for all the deployments running this service.")

class ServiceDockerSerializer(YAML2PipelineSerializer):
    name             = FieldSerializer("string", optional = True, help_text = "Name of the docker image to build. By default it will be {:app_name}-{:service_name}. If there is no docker user, it won be pushed to the registry. You can use environment variables.")
    check_private    = FieldSerializer("bool",   default = True,  help_text = "Check that the docker repository is private before pushing the image.")
    tag              = FieldSerializer("string", optional = True, help_text = "Tag of the docker image to build. By default it will be {:branch_name}-{:build_id}")
    workdir          = FieldSerializer("dir",    optional = True, help_text = "Working directory of the produced docker file, must be an existing directory. By default it will be directory of the dmake file.")
    #install_targets = FieldSerializer("array", child = FieldSerializer([InstallExeSerializer(), InstallLibSerializer(), InstallDirSerializer()]), default = [], help_text = "Target files or directories to install.")
    copy_directories = FieldSerializer("array", child = "dir", default = [], help_text = "Directories to copy in the docker image.")
    install_script   = FieldSerializer("path", child_path_only = True, executable = True, optional = True, example = "install.sh", help_text = "The install script (will be run in the docker). It has to be executable.")
    entrypoint       = FieldSerializer("path", child_path_only = True, executable = True, optional = True, help_text = "Set the entrypoint of the docker image generated to run the app.")
    start_script     = FieldSerializer("path", child_path_only = True, executable = True, optional = True, example = "start.sh", help_text = "The start script (will be run in the docker). It has to be executable.")

    def get_image_name(self, service_name, latest = False):
        if self.name is None:
            name = service_name.replace('/', '-')
        else:
            name = common.eval_str_in_env(self.name)
        if self.tag is None:
            tag = common.branch.lower()
            if latest:
                tag += "-latest"
            else:
                if common.build_id is not None:
                    tag += "-%s" % common.build_id
        else:
            tag = self.tag
        image_name = name + ":" + tag
        return image_name

    def generate_build_docker(self, commands, path_dir, service_name, docker_base, env, build, config):
        if common.command == "deploy" and self.name is None:
            raise DMakeException('You need to specify an image name for %s in order to deploy the service.' % service_name)

        tmp_dir = common.run_shell_command('dmake_make_tmp_dir')
        common.run_shell_command('mkdir %s' % os.path.join(tmp_dir, 'app'))

        generate_copy_command(commands, tmp_dir, path_dir)
        for d in self.copy_directories:
            if d == path_dir:
                continue
            generate_copy_command(commands, tmp_dir, d)

        dockerfile_template = os.path.join(tmp_dir, 'Dockerfile_template')
        with open(dockerfile_template, 'w') as f:
            f.write('FROM %s\n' % docker_base)
            f.write('${ENV_VARS}\n')
            f.write("ADD app /app\n")

            if self.workdir is not None:
                workdir = self.workdir
            else:
                workdir = path_dir
            workdir = '/app/' + workdir
            f.write('WORKDIR %s\n' % workdir)

            for port in config.ports:
                f.write('EXPOSE %s\n' % port.container_port)

            if build.has_value():
                cmds = []
                for cmd in build.commands:
                    cmds += cmd
                if len(cmds) > 0:
                    cmd = ' && '.join(cmds)
                    f.write('RUN cd %s && %s\n' % (workdir, cmd))

            if self.install_script is not None:
                f.write('RUN cd %s && /app/%s\n' % (workdir, os.path.join(path_dir, self.install_script)))

            if self.start_script is not None:
                f.write('CMD ["/app/%s"]\n' % os.path.join(path_dir, self.start_script))

            if self.entrypoint is not None:
                f.write('ENTRYPOINT ["/app/%s"]\n' % os.path.join(path_dir, self.entrypoint))

        generate_dockerfile(commands, tmp_dir, env.get_replaced_variables(build.env.production if build.env.has_value() else {}))

        image_name = self.get_image_name(service_name)
        append_command(commands, 'sh', shell = 'dmake_build_docker "%s" "%s"' % (tmp_dir, image_name))

        return tmp_dir

class ReadinessProbeSerializer(YAML2PipelineSerializer):
    command               = FieldSerializer("array", child = "string", default = [], example = ['cat', '/tmp/worker_ready'], help_text = "The command to run to check if the container is ready. The command should fail with a non-zero code if not ready.")
    initial_delay_seconds = FieldSerializer("int", default = 5, example = "5", help_text = "The delay before the first probe is launched")
    period_seconds        = FieldSerializer("int", default = 5, example = "5", help_text = "The delay between two first probes")
    max_seconds           = FieldSerializer("int", default = 0, example = "40", help_text = "The maximum delay after failure")

    def get_cmd(self):
        if not self.has_value() or len(self.command) == 0:
            return ""

        if self.max_seconds > 0:
            condition = "$T -le %s" % self.max_seconds
        else:
            condition = "1"

        period = max(int(self.period_seconds), 1)

        # Make the command with "" around parameters
        cmd = self.command[0] + ' ' + (' '.join([common.wrap_cmd(c) for c in self.command[1:]]))
        cmd = "T=0; sleep %s; while [ %s ]; do %s; if [ '$?' == '0' ]; then exit 0; fi; T=$((T+%d)); sleep %d; done; exit 1;" % (self.initial_delay_seconds, condition, cmd, period, period)
        return 'bash -c %s' % common.wrap_cmd(cmd).replace('$', '\$')

class DeployConfigSerializer(YAML2PipelineSerializer):
    docker_image       = ServiceDockerSerializer(optional = True, help_text = "Docker to build for running and deploying.")
    docker_links_names = FieldSerializer("array", child = "string", default = [], example = ['mongo'], help_text = "The docker links names to bind to for this test. Must be declared at the root level of some dmake file of the app.")
    docker_opts        = FieldSerializer("string", default = "", example = "--privileged", help_text = "Docker options to add.")
    ports              = FieldSerializer("array", child = DeployConfigPortsSerializer(), default = [], help_text = "Ports to open.")
    volumes            = FieldSerializer("array", child = DeployConfigVolumesSerializer(), default = [], help_text = "Volumes to open.")
    readiness_probe    = ReadinessProbeSerializer(optional = True, help_text = "A probe that waits until the container is ready.")

    # Deprecated
    pre_deploy_script  = FieldSerializer("string", default = "", child_path_only = True, example = "my/pre_deploy/script", help_text = "Scripts to run before launching new version.")
    mid_deploy_script  = FieldSerializer("string", default = "", child_path_only = True, example = "my/mid_deploy/script", help_text = "Scripts to run after launching new version and before stopping the old one.")
    post_deploy_script = FieldSerializer("string", default = "", child_path_only = True, example = "my/post_deploy/script", help_text = "Scripts to run after stopping old version.")

    def full_docker_opts(self, testing_mode):
        if not self.has_value():
            return ""

        opts = []
        for ports in self.ports:
            if testing_mode:
                opts.append("-p %s" % ports.container_port)
            else:
                opts.append("-p 0.0.0.0:%s:%s" % (ports.host_port, ports.container_port))

        for volumes in self.volumes:
            if testing_mode:
                host_volume = os.path.join(common.cache_dir, 'volumes', volumes.host_volume)
                try:
                    os.mkdir(host_volume)
                except OSError:
                    pass
            else:
                host_volume = volumes.host_volume

            # On MacOs, the /var directory is actually in /private
            # So you have to activate /private/var in the shard directories
            if common.uname == "Darwin" and host_volume.startswith('/var/'):
                host_volume = '/private/' + host_volume

            opts.append("-v %s:%s" % (common.join_without_slash(host_volume), common.join_without_slash(volumes.container_volume)))

        docker_opts = self.docker_opts
        if not common.is_local:
            docker_opts = docker_opts.replace('--privileged', '')
        opts = docker_opts + " " + (" ".join(opts))
        return opts

class DeploySerializer(YAML2PipelineSerializer):
    deploy_name = FieldSerializer("string", optional = True, example = "", help_text = "The name used for deployment. Will default to 'app_name-service_name' if not specified")
    stages      = FieldSerializer("array", child = DeployStageSerializer(), help_text = "Deployment possibilities")

    def generate_build_docker(self, commands, path_dir, service_name, docker_base, env, build, config):
        if config.docker_image.has_value():
            config.docker_image.generate_build_docker(commands, path_dir, service_name, docker_base, env, build, config)

    def generate_deploy(self, commands, app_name, service_name, package_dir, docker_links, env, config):
        if self.deploy_name is not None:
            app_name = self.deploy_name
        else:
            app_name = "%s-%s" % (app_name, service_name)
        app_name = common.eval_str_in_env(app_name)

        links = []
        for link_name in config.docker_links_names:
            if link_name not in docker_links:
                raise DMakeException("Unknown link name: '%s'" % link_name)
            links.append(docker_links[link_name])

        image_name = config.docker_image.get_image_name(service_name)
        append_command(commands, 'sh', shell = 'dmake_push_docker_image "%s" "%s"' % (image_name, "1" if config.docker_image.check_private else "0"))
        image_latest = config.docker_image.get_image_name(service_name, latest = True)
        append_command(commands, 'sh', shell = 'docker tag %s %s && dmake_push_docker_image "%s" "%s"' % (image_name, image_latest, image_latest, "1" if config.docker_image.check_private else "0"))

        for stage in self.stages:
            branches = stage.branches
            if common.branch not in branches and '*' not in branches:
                continue

            branch_env = env.get_replaced_variables(stage.env)
            stage.aws_beanstalk._serialize_(commands, app_name, links, config, image_name, branch_env)
            stage.ssh._serialize_(commands, app_name, links, config, image_name, branch_env)
            stage.k8s_continuous_deployment._serialize_(commands, app_name, image_name, branch_env)

class DataVolumeSerializer(YAML2PipelineSerializer):
    container_volume  = FieldSerializer("string", example = "/mnt", help_text = "Path of the volume mounted in the container")
    source            = FieldSerializer("string", example = "s3://my-bucket/some/folder", help_text = "Remote bucket to mount. Only s3 is supported for now and the path must start with 's3://'")

    def get_mount_opt(self):
        scheme = None
        path = ""
        i = self.source.find('://')
        if i >= 0:
            scheme = self.source[:i]
            path = self.source[(i + 3):]

        if scheme == "s3":
            path = os.path.join(common.config_dir, 'data_volumes', 's3', path)
            common.run_shell_command('aws s3 sync %s %s' % (self.source, path))
        else:
            raise DMakeException("Field source is expected to start with 's3://'")

        return '-v %s:%s' % (path, self.container_volume)

class TestSerializer(YAML2PipelineSerializer):
    docker_links_names = FieldSerializer("array", child = "string", default = [], example = ['mongo'], help_text = "The docker links names to bind to for this test. Must be declared at the root level of some dmake file of the app.")
    data_volumes       = FieldSerializer("array", child = DataVolumeSerializer(), default = [], help_text = "The read only data volumes to mount. Only S3 is supported for now.")
    commands           = FieldSerializer("array", child = "string", example = ["python manage.py test"], help_text = "The commands to run for integration tests.")
    junit_report       = FieldSerializer("string", optional = True, example = "test-reports/*.xml", help_text = "Uses JUnit plugin to generate unit test report.")
    cobertura_report   = FieldSerializer("string", optional = True, example = "", help_text = "Publish a Cobertura report (not working for now).")
    html_report        = HTMLReportSerializer(optional = True, help_text = "Publish an HTML report.")

    def generate_test(self, commands, app_name, docker_cmd, docker_links):
        if not self.has_value():
            return

        for cmd in self.commands:
            append_command(commands, 'sh', shell = docker_cmd + cmd)

        if self.junit_report is not None:
            append_command(commands, 'junit', report = self.junit_report)

        if self.cobertura_report is not None:
            append_command(commands, 'cobertura', report = self.cobertura_report)

        html = self.html_report._value_()
        if html is not None:
            append_command(commands, 'publishHTML',
                directory = html['directory'],
                index     = html['index'],
                title     = html['title'])

class ServicesSerializer(YAML2PipelineSerializer):
    service_name    = FieldSerializer("string", default = "", help_text = "The name of the application part.", example = "api", no_slash_no_space = True)
    needed_services = FieldSerializer("array", child = FieldSerializer("string", blank = False), default = [], help_text = "List here the sub apps (as defined by service_name) of our application that are needed for this sub app to run.", example = ["worker"])
    sources         = FieldSerializer("array", child = FieldSerializer(["path", "dir"]), optional = True, help_text = "If specified, this service will be considered as updated only when the content of those directories or files have changed.", example = 'path/to/app')
    config          = DeployConfigSerializer(optional = True, help_text = "Deployment configuration.")
    tests           = TestSerializer(optional = True, help_text = "Unit tests list.")
    deploy          = DeploySerializer(optional = True, help_text = "Deploy stage")

class BuildEnvSerializer(YAML2PipelineSerializer):
    testing    = FieldSerializer("dict", child = "string", default = {}, help_text = "List of environment variables that will be set when building for testing.", example = {'MY_ENV_VARIABLE': '1', 'ENV_TYPE': 'dev'})
    production = FieldSerializer("dict", child = "string", default = {}, help_text = "List of environment variables that will be set when building for production.", example = {'MY_ENV_VARIABLE': '1', 'ENV_TYPE': 'prod'})

class BuildSerializer(YAML2PipelineSerializer):
    env      = BuildEnvSerializer(optional = True, help_text = "Environment variable to define when building.")
    commands = FieldSerializer("array", default = [], child = FieldSerializer(["string", "array"], child = "string", post_validation = lambda x: [x] if common.is_string(x) else x), help_text ="Command list (or list of lists, in which case each list of commands will be executed in paralell) to build.", example = ["cmake .", "make"])

class DMakeFileSerializer(YAML2PipelineSerializer):
    dmake_version      = FieldSerializer("string", help_text = "The dmake version.", example = "0.1")
    app_name           = FieldSerializer("string", help_text = "The application name.", example = "my_app", no_slash_no_space = True)
    blacklist          = FieldSerializer("array", child = "path", default = [], help_text = "List of dmake files to blacklist.", child_path_only = True, example = ['some/sub/dmake.yml'])
    env                = FieldSerializer(["path", EnvSerializer()], optional = True, help_text = "Environment variables to embed in built docker images.")
    docker             = FieldSerializer([FieldSerializer("path", help_text = "to another dmake file (which will be added to dependencies) that declares a docker field, in which case it replaces this file's docker field."), DockerSerializer()], help_text = "The environment in which to build and deploy.")
    docker_links       = FieldSerializer("array", child = DockerLinkSerializer(), default = [], help_text = "List of link to create, they are shared across the whole application, so potentially across multiple dmake files.")
    build              = BuildSerializer(optional = True, help_text = "Commands to run for building the application.")
    pre_test_commands  = FieldSerializer("array", default = [], child = "string", help_text = "Command list to run before running tests.")
    post_test_commands = FieldSerializer("array", default = [], child = "string", help_text = "Command list to run after running tests.")
    services           = FieldSerializer("array", child = ServicesSerializer(), default = [], help_text = "Service list.")

class DMakeFile(DMakeFileSerializer):
    def __init__(self, file, data):
        super(DMakeFile, self).__init__()

        self.__path__ = os.path.join(os.path.dirname(file), '')

        try:
            path = os.path.join(os.path.dirname(file), '')
            self._validate_(path, data)
        except ValidationError as e:
            raise DMakeException(("Error in %s:\n" % file) + str(e))

        if self.env is None:
            env = EnvBranchSerializer()
            env._validate_(self.__path__, {'variables': {}})
            self.__fields__['env'] = env
        else:
            if isinstance(self.env, EnvSerializer):
                env = copy.deepcopy(self.env.default)
                if common.branch in self.env.branches:
                    env_branch = self.env.branches[common.branch]
                    for var, value in env_branch.variables.items():
                        env.variables[var] = value
                    env.__fields__['source'].value = env_branch.source
                if env.source is not None:
                    env.__fields__['source'].value = common.eval_str_in_env(env.source)
                else:
                    env.__fields__['source'].value = None
                self.__fields__['env'] = env

        self.docker_services_image = None
        self.app_package_dirs = {}

    def get_path(self):
        return self.__path__

    def get_app_name(self):
        return self.app_name

    def get_services(self):
        return self.services

    def get_docker_links(self):
        return self.docker_links

    def _generate_env_flags_(self, additional_variables = {}):
        flags = []
        for key, value in self.env.get_replaced_variables(additional_variables).items():
            flags.append('-e %s=%s' % (key, common.wrap_cmd(value)))
        return " ".join(flags)

    def _generate_docker_cmd_(self, env = {}, workdir = None):
        if workdir is None:
            workdir = os.path.join('/app/', self.__path__)
        docker_cmd = "-v %s:/app -w %s " % (common.join_without_slash(common.root_dir), workdir)
        docker_cmd += self._generate_env_flags_(env)
        return docker_cmd

    def _get_service_(self, service):
        for t in self.services:
            t_name = "%s/%s" % (self.app_name, t.service_name)
            if t_name == service:
                return t
        raise DMakeException("Could not find service '%s'" % service)

    def _get_link_opts_(self, commands, service):
        docker_links_names = []
        if common.options.dependencies:
            if service.tests.has_value():
                docker_links_names = service.tests.docker_links_names
        else:
            if service.config.has_value():
                docker_links_names = service.config.docker_links_names

        if len(docker_links_names) > 0:
            append_command(commands, 'read_sh', var = 'DOCKER_LINK_OPTS', shell = 'dmake_return_docker_links %s %s' % (self.app_name, ' '.join(docker_links_names)), fail_if_empty = True)

    def _get_check_needed_services_(self, commands, service):
        if common.options.dependencies and len(service.needed_services) > 0:
            app_name = self.app_name
            needed_services = map(lambda service_name: "%s/%s" % (app_name, service_name), service.needed_services)
            append_command(commands, 'sh', shell = "dmake_check_services %s" % (' '.join(needed_services)))

    def generate_base(self, commands):
        self.docker._serialize_(commands, self.__path__)

    def generate_run(self, commands, service_name, docker_links):
        service = self._get_service_(service_name)
        if service.config is None or service.config.docker_image.start_script is None:
            return

        opts = self._launch_options_(commands, service, docker_links)
        image_name = service.config.docker_image.get_image_name(service_name)

        # <DEPRECATED>
        if service.config.pre_deploy_script:
            cmd = service.config.pre_deploy_script
            append_command(commands, 'sh', shell = "dmake_run_docker_command %s -i %s %s" % (opts, image_name, cmd))
        # </DEPRECATED>

        daemon_opts = "${DOCKER_LINK_OPTS} %s" % service.config.full_docker_opts(True)
        append_command(commands, 'read_sh', var = "DAEMON_ID", shell = 'dmake_run_docker_daemon "%s" "" %s -i %s' % (service_name, daemon_opts, image_name))

        cmd = service.config.readiness_probe.get_cmd()
        if cmd:
            append_command(commands, 'sh', shell = 'dmake_exec_docker "$DAEMON_ID" %s' % cmd)

        # <DEPRECATED>
        cmd = []
        if service.config.mid_deploy_script:
            cmd.append(service.config.mid_deploy_script)
        if service.config.post_deploy_script:
            cmd.append(service.config.post_deploy_script)
        cmd = " && ".join(cmd)
        if cmd:
            cmd = 'bash -c %s' % common.wrap_cmd(cmd)
            append_command(commands, 'sh', shell = "dmake_run_docker_command %s -i %s %s" % (opts, image_name, cmd))
        # </DEPRECATED>

    def generate_build(self, commands):
        if not self.build.has_value():
            return
        env = {}
        if self.build.env.has_value():
            for var, value in self.build.env.testing.items():
                env[var] = common.eval_str_in_env(value)
        docker_cmd = self._generate_docker_cmd_(env)
        docker_cmd += ' -e DMAKE_TESTING=1 '
        docker_cmd += " -i %s " % self.docker.get_docker_base_image_name_tag()

        for cmds in self.build.commands:
            append_command(commands, 'sh', shell = ["dmake_run_docker_command " + docker_cmd + ' %s' % cmd for cmd in cmds])

    def generate_build_docker(self, commands, service_name):
        service = self._get_service_(service_name)
        docker_base = self.docker.get_docker_base_image_name_tag()
        tmp_dir = service.deploy.generate_build_docker(commands, self.__path__, service_name, docker_base, self.env, self.build, service.config)
        self.app_package_dirs[service.service_name] = tmp_dir

    def _launch_options_(self, commands, service, docker_links, env = {}):
        workdir = common.join_without_slash('/app', self.__path__)
        if not service.config.has_value() or not service.config.docker_image.has_value():
            entrypoint = None
        else:
            if service.config.docker_image.workdir is not None:
                workdir = common.join_without_slash('/app', service.config.docker_image.workdir)
            entrypoint = service.config.docker_image.entrypoint

        docker_opts = self._generate_docker_cmd_(env, workdir)
        if entrypoint is not None:
            full_path_container = os.path.join('/app', self.__path__, entrypoint)
            docker_opts += ' --entrypoint %s' % full_path_container

        build_id = common.build_id if common.build_id else "0"
        self._get_check_needed_services_(commands, service)
        self._get_link_opts_(commands, service)
        docker_opts += " " + service.config.full_docker_opts(True)
        docker_opts += " ${DOCKER_LINK_OPTS} -e BUILD=%s" % build_id

        return docker_opts

    def _generate_test_docker_cmd_(self, commands, service, docker_links):
        env = self.build.env.testing if self.build.has_value() and \
                                        self.build.env.has_value() else {}
        docker_opts  = self._launch_options_(commands, service, docker_links, env)

        if service.tests.has_value():
            opts=[]
            for data_volume in service.tests.data_volumes:
                opts.append(data_volume.get_mount_opt())
            docker_opts += " " + (" ".join(opts))

        docker_opts += " -e DMAKE_TESTING=1 -i %s" % self.docker.get_docker_base_image_name_tag()

        return "dmake_run_docker_command %s " % docker_opts

    def generate_shell(self, commands, service_name, docker_links):
        service = self._get_service_(service_name)
        docker_cmd = self._generate_test_docker_cmd_(commands, service, docker_links)
        append_command(commands, 'sh', shell = docker_cmd + self.docker.command)

    def generate_test(self, commands, service_name, docker_links):
        service = self._get_service_(service_name)
        docker_cmd = self._generate_test_docker_cmd_(commands, service, docker_links)

        # Run pre-test commands
        for cmd in self.pre_test_commands:
            append_command(commands, 'sh', shell = docker_cmd + cmd)
        # Run test commands
        service.tests.generate_test(commands, self.app_name, docker_cmd, docker_links)
        # Run post-test commands
        for cmd in self.post_test_commands:
            append_command(commands, 'sh', shell = docker_cmd + cmd)

    def generate_run_link(self, commands, service, docker_links):
        service = service.split('/')
        if len(service) != 3:
            raise Exception("Something went wrong: the service should be of the form 'links/:app_name/:link_name'")
        link_name = service[2]
        if link_name not in docker_links:
            raise Exception("Unexpected link '%s'" % link_name)
        link = docker_links[link_name]
        for var, value in self.env.get_replaced_variables().items():
            os.environ[var] = common.eval_str_in_env(value)
        image_name = common.eval_str_in_env(link.image_name)
        options = common.eval_str_in_env(link.testing_options)
        append_command(commands, 'sh', shell = 'dmake_run_docker_link "%s" "%s" "%s" "%s" "%s"' % (self.app_name, image_name, link.link_name, options, link.probe_ports_list()))

    def generate_deploy(self, commands, service, docker_links):
        service = self._get_service_(service)
        if not service.deploy.has_value():
            return
        if not service.config.has_value():
            raise DMakeException("You need to specify a 'config' when deploying.")
        assert(service.service_name in self.app_package_dirs)
        service.deploy.generate_deploy(commands, self.app_name, service.service_name, self.app_package_dirs[service.service_name], docker_links, self.env, service.config)<|MERGE_RESOLUTION|>--- conflicted
+++ resolved
@@ -102,18 +102,7 @@
 
             cmd.append(delimitor)
             for value in variables.values():
-<<<<<<< HEAD
                 cmd.append('echo %s' % common.wrap_cmd(value))
-
-            if len(cmd) > 0:
-                cmd = ' && '.join(cmd)
-                output = common.run_shell_command(cmd)
-                output = output.split('\n')
-                assert(len(output) == len(variables))
-                for var, value in zip(variables.keys(), output):
-                    env[var] = value.strip()
-=======
-                cmd.append('echo "%s"' % value.replace('"', '\\"'))
             cmd.append(delimitor)
 
             cmd = ' && '.join(cmd)
@@ -122,7 +111,6 @@
             assert(len(output) == len(variables))
             for var, value in zip(variables.keys(), output):
                 env[var] = value.strip()
->>>>>>> 294b5bb0
         return env
 
 class EnvSerializer(YAML2PipelineSerializer):
