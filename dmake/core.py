import os
import subprocess
import sys
import uuid

import dmake.common as common
from dmake.common import DMakeException, SharedVolumeNotFoundException
from dmake.deepobuild import DMakeFile

tag_push_error_msg = "Unauthorized to push the current state of deployment to git server. If the repository belongs to you, please check that the credentials declared in the DMAKE_JENKINS_SSH_AGENT_CREDENTIALS and DMAKE_JENKINS_HTTP_CREDENTIALS allow you to write to the repository."

###############################################################################

def find_symlinked_directories():
    symlinks = []
    for line in common.run_shell_command("for f in $(dmake_find . -type l); do echo \"$f $(ls -l $f | sed -e 's/.* -> //')\"; done").split('\n'):
        l = line.split(' ')
        if len(l) != 2:
            continue
        link_path = os.path.normpath(l[0])
        if not os.path.isdir(link_path):
            continue
        linked_dir = os.path.normpath(os.path.join(os.path.dirname(link_path), l[1]))
        if not os.path.isdir(linked_dir) or linked_dir[0] == '/':
            continue
        symlinks.append((link_path, linked_dir))
    return symlinks

def look_for_changed_directories():
    if common.force_full_deploy:
        return None
    if common.target is None:
        tag = get_tag_name()
        common.logger.info("Looking for changes between HEAD and %s" % tag)
        try:
            output = common.run_shell_command("git diff --name-only %s...HEAD" % tag)
        except common.ShellError as e:
            common.logger.error("Error: " + str(e))
            return None
    else:
        common.logger.info("Looking for changes between HEAD and %s" % common.target)
        try:
            output = common.run_shell_command("git diff --name-only %s/%s...HEAD" % (common.remote, common.target))
        except common.ShellError as e:
            common.logger.error("Error: " + str(e))
            return None

    if len(output) == 0:
        return []

    output = [file.strip() for file in output.split('\n')]
    symlinks = find_symlinked_directories()
    to_append = []
    for file in output:
        if len(file) == 0:
            continue
        for sl in symlinks:
            if file.startswith(sl[1]):
                f = file[len(sl[1]):]
                if len(f) == 0:
                    continue
                if f[0] == '/':
                    f = f[1:]
                to_append.append(os.path.join(sl[0], f))
    output += to_append

    #common.logger.info("Changed files:")
    #common.logger.info(output)

    changed_dirs = set()
    for file in output:
        if len(file) == 0:
            continue
        d = os.path.dirname(file)
        if d in changed_dirs:
            continue

        # Only keep bottom changed directories
        do_add = True
        to_remove = []
        for directory in changed_dirs:
            if directory.startswith(d): # sub directory of d
                do_add = False
            elif d.startswith(directory):
                to_remove = directory

        changed_dirs.difference_update(to_remove)
        if do_add:
            changed_dirs.add(d)
    return list(changed_dirs)

###############################################################################

def load_dmake_files_list():
    # Ignore permission issues when searching for dmake.yml files, in a portable way
    build_files = common.run_shell_command('dmake_find . -name dmake.yml').split("\n")
    build_files = filter(lambda f: len(f.strip()) > 0, build_files)
    build_files = [file[2:] for file in build_files]
    # Important: for black listed files: we load file in order from root to deepest file
    build_files = sorted(build_files, key = lambda path: len(os.path.dirname(path)))
    return build_files

###############################################################################

def add_service_provider(service_providers, service, file, needs = None, base_variant = None):
    """'service', 'needs' and 'base_variant' are all service names."""
    common.logger.debug("add_service_provider: service: %s, needs: %s, variant: %s" % (service, needs, base_variant))
    if service in service_providers:
        existing_service_provider, _, _ = service_providers[service]
        if existing_service_provider != file:
            raise DMakeException('Service %s re-defined in %s. First defined in %s' % (service, file, existing_service_provider))
    else:
        service_providers[service] = (file, needs, base_variant)

###############################################################################

def activate_file(loaded_files, service_providers, service_dependencies, command, file):
    dmake_file = loaded_files[file]
    if command in ['test', 'run', 'deploy', 'build_docker']:
        nodes = []
        for service in dmake_file.get_services():
            full_service_name = "%s/%s" % (dmake_file.app_name, service.service_name)
            nodes += activate_service(loaded_files, service_providers, service_dependencies, command, full_service_name)
        return nodes
    else:
        raise DMakeException('Unexpected command %s' % command)

###############################################################################

def activate_shared_volumes(shared_volumes):
    children = []
    for shared_volume in shared_volumes:
        shared_volume_service_name = shared_volume.get_service_name()
        children += [('shared_volume', shared_volume_service_name, None)]
    return children

###############################################################################

def activate_link_shared_volumes(loaded_files, service_providers, service):
    file, _, _ = service_providers[service]
    dmake = loaded_files[file]
    link = dmake.get_docker_link(service)

    try:
        shared_volumes = link.get_shared_volumes()
    except SharedVolumeNotFoundException as e:
        raise DMakeException("%s in docker_link '%s' in file '%s'" % (e, link.link_name, file))
    return activate_shared_volumes(shared_volumes)

###############################################################################

def activate_service_shared_volumes(loaded_files, service_providers, service):
    file, _, _ = service_providers[service]
    dmake = loaded_files[file]
    s = dmake._get_service_(service)

    try:
        shared_volumes = s.get_shared_volumes()
    except SharedVolumeNotFoundException as e:
        raise DMakeException("%s in service '%s' in file '%s'" % (e, s.service_name, file))
    return activate_shared_volumes(shared_volumes)

###############################################################################

def activate_base(base_variant):
    if base_variant is None:
        # base_variant is None when no base image is specified,
        # (only root_image is)
        # in which case we do not need to do anything
        return []
    return [('base', base_variant, None)]

###############################################################################

def activate_link(loaded_files, service_providers, service_dependencies, service):
    file, _, _ = service_providers[service]
    dmake = loaded_files[file]
    s = dmake._get_service_(service)

    children = []
    for link in s.needed_links:
        children += activate_service(loaded_files, service_providers, service_dependencies, 'run_link', 'links/%s/%s' % (dmake.get_app_name(), link))

    return children

###############################################################################

def activate_needed_services(loaded_files, service_providers, service_dependencies, needs, command):
    children = []
    for service, service_customization in needs:
        children += activate_service(loaded_files, service_providers, service_dependencies, command, service, service_customization)
    return children

###############################################################################

def activate_service(loaded_files, service_providers, service_dependencies, command, service, service_customization=None):
    node = (command, service, service_customization)
    if command == 'test' and common.skip_tests:
        return []

    if node not in service_dependencies:
        if service not in service_providers:
            raise DMakeException("Cannot find service: %s" % service)
        file, needs, base_variant = service_providers[service]
        children = []
        if command == 'shell':
            children += activate_service_shared_volumes(loaded_files, service_providers, service)
            if common.options.with_dependencies and needs is not None:
                children += activate_needed_services(loaded_files, service_providers, service_dependencies, needs, 'run')
                children += activate_link(loaded_files, service_providers, service_dependencies, service)
            children += activate_base(base_variant)
        elif command == 'test':
            children += activate_service_shared_volumes(loaded_files, service_providers, service)
            if common.options.with_dependencies and needs is not None:
                children += activate_needed_services(loaded_files, service_providers, service_dependencies, needs, 'run')
            children += activate_service(loaded_files, service_providers, service_dependencies, 'build_docker', service)
            if common.options.with_dependencies:
                children += activate_link(loaded_files, service_providers, service_dependencies, service)
        elif command == 'build_docker':
            children += activate_base(base_variant)
        elif command == 'run':
            children += activate_service_shared_volumes(loaded_files, service_providers, service)
            if common.command in ['test', 'deploy']:
                children += activate_service(loaded_files, service_providers, service_dependencies, 'test', service)
            children += activate_service(loaded_files, service_providers, service_dependencies, 'build_docker', service)
            if common.options.with_dependencies and needs is not None:
                children += activate_needed_services(loaded_files, service_providers, service_dependencies, needs, 'run')
                children += activate_link(loaded_files, service_providers, service_dependencies, service)
        elif command == 'run_link':
            children += activate_link_shared_volumes(loaded_files, service_providers, service)
        elif command == 'deploy':
            children += activate_service(loaded_files, service_providers, service_dependencies, 'build_docker', service)
            children += activate_service(loaded_files, service_providers, service_dependencies, 'test', service)
            if common.options.with_dependencies and needs is not None:
                children += activate_needed_services(loaded_files, service_providers, service_dependencies, needs, 'deploy')
        else:
            raise Exception("Unknown command '%s'" % command)

        service_dependencies[node] = children

    return [node]

###############################################################################

def display_command_node(node):
    command, service, service_customization = node
    # daemon name: <app_name>/<service_name><optional_unique_suffix>; service already contains "<app_name>/"
    return "%s @ %s%s" % (command, service, service_customization.get_service_name_unique_suffix() if service_customization else "")

###############################################################################

def find_active_files(loaded_files, service_providers, service_dependencies, sub_dir, command):
    changed_dirs = look_for_changed_directories()
    if changed_dirs is None:
        common.logger.info("Forcing full re-build")

    for file_name, dmake in loaded_files.items():
        if not file_name.startswith(sub_dir):
            continue
        root = os.path.dirname(file_name)
        active = False
        if changed_dirs is None:
            active = True
        else:
            for d in changed_dirs:
                if d.startswith(root):
                    active = True

        if active:
            activate_file(loaded_files, service_providers, service_dependencies, command, file_name)

###############################################################################

def load_dmake_file(loaded_files, blacklist, service_providers, service_dependencies, file):
    if file in loaded_files:
        return

    if file in blacklist:
        return

    # Load YAML and check version
    with open(file, 'r') as stream:
        data = common.yaml_ordered_load(stream)
    if 'dmake_version' not in data:
        raise DMakeException("Missing field 'dmake_version' in %s" % file)
    version = str(data['dmake_version'])
    if version not in ['0.1']:
        raise DMakeException("Incorrect version '%s'" % str(data['dmake_version']))

    # Load appropriate version (TODO: versionning)
    if version == '0.1':
        dmake_file = DMakeFile(file, data)
    loaded_files[file] = dmake_file

    # Blacklist should be on child file because they are loaded this way
    for bl in dmake_file.blacklist:
        blacklist.append(bl)

    for volume in dmake_file.volumes:
        shared_volume_service_name = volume.get_service_name()
        add_service_provider(service_providers, shared_volume_service_name, file)
        service_dependencies[('shared_volume', shared_volume_service_name, None)] = []

    for link in dmake_file.docker_links:
        add_service_provider(service_providers, 'links/%s/%s' % (dmake_file.get_app_name(), link.link_name), file)

    # Unroll docker image references
    if common.is_string(dmake_file.docker):
        ref = dmake_file.docker
        load_dmake_file(loaded_files, blacklist, service_providers, service_dependencies, ref)
        if common.is_string(loaded_files[ref].docker):
            raise DMakeException('Circular references: trying to load %s which is already loaded.' % loaded_files[ref].docker)
        dmake_file.__fields__['docker'] = loaded_files[ref].docker
    else:
        if common.is_string(dmake_file.docker.root_image):
            ref = dmake_file.docker.root_image
            load_dmake_file(loaded_files, blacklist, service_providers, service_dependencies, ref)
            dmake_file.docker.__fields__['root_image'] = loaded_files[ref].docker.root_image
        elif dmake_file.docker.root_image is not None:
            default_root_image = dmake_file.docker.root_image
            default_root_image = common.eval_str_in_env(default_root_image.name + ":" + default_root_image.tag)
            dmake_file.docker.__fields__['root_image'] = default_root_image

        default_root_image = dmake_file.docker.root_image
        for base_image in dmake_file.docker.base_image:
            base_image_service = base_image.get_service_name()
            base_image_name = base_image.get_name_variant()
            root_image = base_image.root_image
            if root_image is None:
                # set default root_image
                if default_root_image is None:
                    raise DMakeException("Missing field 'root_image' (and default 'docker.root_image') for base_image '%s' in '%s'" % (base_image_name, file))
                root_image = default_root_image
                base_image.__fields__['root_image'] = root_image

            add_service_provider(service_providers, base_image_service, file)
            service_dependencies[('base', base_image_service, None)] = [('base', root_image, None)]
        if len(dmake_file.docker.base_image) == 0 and default_root_image is None:
            raise DMakeException("Missing field 'docker.root_image' in '%s'" % (file))

    if common.is_string(dmake_file.env):
        ref = dmake_file.env
        load_dmake_file(loaded_files, blacklist, service_providers, service_dependencies, ref)
        if common.is_string(loaded_files[ref].env):
            raise DMakeException('Circular references: trying to load %s which is already loaded.' % ref)
        dmake_file.__fields__['env'] = loaded_files[ref].env

###############################################################################

def check_no_circular_dependencies(dependencies):
    is_leaf = {}
    for k in dependencies:
        is_leaf[k] = True

    tree_depth = {}
    def sub_check(key, walked_nodes = []):
        if key in tree_depth:
            return tree_depth[key]
        if key not in dependencies:
            return 0

        walked_nodes = [key] + walked_nodes
        depth = 0
        for dep in dependencies[key]:
            is_leaf[dep] = False
            if dep in walked_nodes:
                raise DMakeException("Circular dependencies: %s" % ' -> '.join(reversed([dep] + walked_nodes)))
            depth = max(depth, 1 + sub_check(dep, walked_nodes))

        tree_depth[key] = depth
        return depth

    for k in dependencies:
        sub_check(k)

    leaves = []
    for k, v in is_leaf.items():
        if v:
            leaves.append((k, tree_depth[k]))

    sorted(leaves, key = lambda k_depth: k_depth[1], reverse = True)
    return leaves

###############################################################################

def order_dependencies(dependencies, sorted_leaves):
    ordered_build_files = {}
    def sub_order(key, depth):
        if key in ordered_build_files and depth >= ordered_build_files[key]:
            return
        ordered_build_files[key] = depth
        if key in dependencies:
            for f in dependencies[key]:
                sub_order(f, depth - 1)

    for file, depth in sorted_leaves:
        sub_order(file, depth)
    return ordered_build_files

###############################################################################

def make_path_unique_per_variant(path, service_name):
    """If multi variant: prefix filename with `<variant>-`"""
    service_name_parts = service_name.split(':')
    if len(service_name_parts) == 2:
        variant = service_name_parts[1]
        head, tail = os.path.split(path)
        path = os.path.join(head, '%s-%s' % (variant, tail))
    return path

###############################################################################

def generate_command_pipeline(file, cmds):
    indent_level = 0

    def write_line(data):
        if len(data) > 0:
            file.write('  ' * indent_level)
        file.write(data + '\n')

    if common.build_description is not None:
        write_line("currentBuild.description = '%s'" % common.build_description.replace("'", "\\'"))
    write_line('try {')
    indent_level += 1

    cobertura_tests_results_dir = os.path.join(common.relative_cache_dir, 'cobertura_tests_results')
    emit_cobertura = False

    for cmd, kwargs in cmds:
        if cmd == "stage":
            name = kwargs['name'].replace("'", "\\'")
            write_line('')
            if kwargs['concurrency'] is not None and kwargs['concurrency'] > 1:
                raise DMakeException("Unsupported stage concurrency: %s > 1" % kwargs['concurrency'])
            write_line("stage('%s') {" % name)
            indent_level += 1
        elif cmd == "stage_end":
            indent_level -= 1
            write_line("}")
        elif cmd == "lock":
            assert(kwargs['label'] == 'GPUS')
            write_line("lock(label: 'GPUS', quantity: 1, variable: 'DMAKE_GPU') {")
            indent_level += 1
        elif cmd == "lock_end":
            indent_level -= 1
            write_line("}")
        elif cmd == "timeout":
            time = kwargs['time']
            write_line("timeout(time: %s, unit: 'SECONDS') {" % time)
            indent_level += 1
        elif cmd == "timeout_end":
            indent_level -= 1
            write_line("}")
        elif cmd == "echo":
            message = kwargs['message'].replace("'", "\\'")
            write_line("echo '%s'" % message)
        elif cmd == "sh":
            commands = kwargs['shell']
            if common.is_string(commands):
                commands = [commands]
            commands = [common.escape_cmd(c) for c in commands]
            if len(commands) == 0:
                return
            if len(commands) == 1:
                write_line('sh("%s")' % commands[0])
            else:
                write_line('parallel (')
                commands_list = []
                for c in enumerate(commands):
                    commands_list.append("cmd%d: { sh('%s') }" % c)
                write_line(','.join(commands_list))
                write_line(')')
        elif cmd == "read_sh":
            file_output = os.path.join(common.cache_dir, "output_%s" % uuid.uuid4())
            write_line("sh('%s > %s')" % (kwargs['shell'], file_output))
            write_line("env.%s = readFile '%s'" % (kwargs['var'], file_output))
            if kwargs['fail_if_empty']:
                write_line("sh('if [ -z \"${%s}\" ]; then exit 1; fi')" % kwargs['var'])
        elif cmd == "env":
            write_line('env.%s = "%s"' % (kwargs['var'], kwargs['value']))
        elif cmd == "git_tag":
            if common.repo_url is not None:
                write_line("sh('git tag --force %s')" % kwargs['tag'])
                write_line('try {')
                indent_level += 1
                if common.repo_url.startswith('https://') or common.repo_url.startswith('http://'):
                    i = common.repo_url.find(':')
                    prefix = common.repo_url[:i]
                    host = common.repo_url[(i + 3):]
                    write_line("withCredentials([[$class: 'UsernamePasswordMultiBinding', credentialsId: env.DMAKE_JENKINS_HTTP_CREDENTIALS, usernameVariable: 'GIT_USERNAME', passwordVariable: 'GIT_PASSWORD']]) {")
                    indent_level += 1
                    write_line('try {')
                    write_line("""  sh("git push --force '%s://${GIT_USERNAME}:${GIT_PASSWORD}@%s' refs/tags/%s")""" % (prefix, host, kwargs['tag']))
                    write_line('} catch(error) {')
                    write_line("""  sh('echo "%s"')""" % tag_push_error_msg.replace("'", "\\'"))
                    write_line('}')
                    error_msg = "Define 'User/Password' credentials and set their ID in the 'DMAKE_JENKINS_HTTP_CREDENTIALS' environment variable to be able to build and deploy only changed parts of the app."
                    indent_level -= 1
                    write_line('}')
                else:
                    write_line("sh('git push --force %s refs/tags/%s')" % (common.remote, kwargs['tag']))
                    error_msg = tag_push_error_msg
                indent_level -= 1
                write_line('} catch(error) {')
                write_line("""  sh('echo "%s"')""" % error_msg.replace("'", "\\'"))
                write_line('}')
        elif cmd == "junit":
            container_report = os.path.join(kwargs['mount_point'], kwargs['report'])
            host_report = os.path.join(common.relative_cache_dir, 'tests_results', str(uuid.uuid4()), kwargs['service_name'].replace(':', '-'), kwargs['report'])
            write_line('''sh('dmake_test_get_results "%s" "%s" "%s"')''' % (kwargs['service_name'], container_report, host_report))
            write_line("junit keepLongStdio: true, testResults: '%s'" % host_report)
            write_line('''sh('rm -rf "%s"')''' % host_report)
        elif cmd == "cobertura":
            # coberturaPublisher plugin only supports one step, so we delay generating it, and make it get all reports
            container_report = os.path.join(kwargs['mount_point'], kwargs['report'])
            host_report = os.path.join(cobertura_tests_results_dir, str(uuid.uuid4()), kwargs['service_name'].replace(':', '-'), kwargs['report'])
            if not host_report.endswith('.xml'):
                raise DMakeException("`cobertura_report` must end with '.xml' in service '%s'" % kwargs['service_name'])
            write_line('''sh('dmake_test_get_results "%s" "%s" "%s"')''' % (kwargs['service_name'], container_report, host_report))
            emit_cobertura = True
        elif cmd == "publishHTML":
            container_html_directory = os.path.join(kwargs['mount_point'], kwargs['directory'])
            host_html_directory = os.path.join(common.cache_dir, 'tests_results', str(uuid.uuid4()), kwargs['service_name'].replace(':', '-'), kwargs['directory'])
            write_line('''sh('dmake_test_get_results "%s" "%s" "%s"')''' % (kwargs['service_name'], container_html_directory, host_html_directory))
            write_line("publishHTML(target: [allowMissing: false, alwaysLinkToLastBuild: true, keepAll: false, reportDir: '%s', reportFiles: '%s', reportName: '%s'])" % (host_html_directory, kwargs['index'], kwargs['title'].replace("'", "\'")))
            write_line('''sh('rm -rf "%s"')''' % host_html_directory)
        else:
            raise DMakeException("Unknown command %s" % cmd)

    if emit_cobertura:
        write_line("step([$class: 'CoberturaPublisher', autoUpdateHealth: false, autoUpdateStability: false, coberturaReportFile: '%s/**/*.xml', failUnhealthy: false, failUnstable: false, maxNumberOfBuilds: 0, onlyStable: false, sourceEncoding: 'ASCII', zoomCoverageChart: false])" % (cobertura_tests_results_dir))
        write_line('''sh('rm -rf "%s"')''' % cobertura_tests_results_dir)

    indent_level -= 1
    write_line('}')
    write_line('catch (error) {')
    write_line('  if ( env.DMAKE_PAUSE_ON_ERROR_BEFORE_CLEANUP == "1" ) {')
    write_line('    slackSend channel: "#jenkins-dmake", message: "This jenkins build requires your attention: <${env.BUILD_URL}/console|${env.JOB_NAME} ${env.BUILD_NUMBER}>"')
    write_line("    input message: 'An error occurred. DMake will stop and clean all the running containers upon any answer.'")
    write_line('  }')
    write_line('  throw error')
    write_line('}')
    write_line('finally {')
    write_line('  sh("dmake_clean")')
    write_line('}')

###############################################################################

def generate_command_bash(file, cmds):
    file.write('test "${DMAKE_DEBUG}" = "1" && set -x\n')
    file.write('set -e\n')
    for cmd, kwargs in cmds:
        if cmd == "stage":
            file.write("\n")
            file.write("echo -e '\n## %s ##'\n" % kwargs['name'])
        elif cmd == "stage_end":
            pass
        elif cmd == "lock":
            # lock not supported with bash
            pass
        elif cmd == "lock_end":
            pass
        elif cmd == "timeout":
            # timeout not supported with bash
            pass
        elif cmd == "timeout_end":
            pass
        elif cmd == "echo":
            message = kwargs['message'].replace("'", "\\'")
            file.write("echo '%s'\n" % message)
        elif cmd == "sh":
            commands = kwargs['shell']
            if common.is_string(commands):
                commands = [commands]
            for c in commands:
                file.write("%s\n" % c)
        elif cmd == "read_sh":
            file.write("%s=`%s`\n" % (kwargs['var'], kwargs['shell']))
            if kwargs['fail_if_empty']:
                file.write("if [ -z \"${%s}\" ]; then exit 1; fi\n" % kwargs['var'])
        elif cmd == "env":
            file.write('%s="%s"\n' % (kwargs['var'], kwargs['value'].replace('"', '\\"')))
            file.write('export %s\n' % kwargs['var'])
        elif cmd == "git_tag":
            file.write('git tag --force %s\n' % kwargs['tag'])
            file.write('git push --force %s refs/tags/%s || echo %s\n' % (common.remote, kwargs['tag'], tag_push_error_msg))
        elif cmd == "junit" or cmd == "cobertura":
            container_report = os.path.join(kwargs['mount_point'], kwargs['report'])
            host_report = make_path_unique_per_variant(kwargs['report'], kwargs['service_name'])
            file.write('dmake_test_get_results "%s" "%s" "%s"\n' % (kwargs['service_name'], container_report, host_report))
        elif cmd == "publishHTML":
            container_html_directory = os.path.join(kwargs['mount_point'], kwargs['directory'])
            host_html_directory = make_path_unique_per_variant(kwargs['directory'], kwargs['service_name'])
            file.write('dmake_test_get_results "%s" "%s" "%s"\n' % (kwargs['service_name'], container_html_directory, host_html_directory))
        else:
            raise DMakeException("Unknown command %s" % cmd)

###############################################################################

def generate_command(file_name, cmds):
    with open(file_name, "w") as file:
        if common.use_pipeline:
            generate_command_pipeline(file, cmds)
        else:
            generate_command_bash(file, cmds)

###############################################################################

def get_tag_name():
    return 'deployed_version_%s' % common.branch

###############################################################################

def service_completer(prefix, parsed_args, **kwargs):
    common.init(parsed_args, early_exit=True)
    files = make(parsed_args, parse_files_only=True)
    services = []
    for file, dmake_file in files.items():
        for service in dmake_file.get_services():
            services.append(service.service_name)
    return services

###############################################################################

def make(options, parse_files_only=False):
    app = getattr(options, 'service', None)

    # Format args
    auto_complete = False
    auto_completed_app = None
    if app == "*":
        app = None
        common.force_full_deploy = True
    elif app is not None:
        n = len(app.split('/'))
        if n > 2:
            raise DMakeException('Cannot have more than one slash in the app name')
        auto_complete = n == 1
        if not auto_complete:
            auto_completed_app = app
        common.force_full_deploy = True
    elif common.command in ['shell']:
        auto_complete = True

    # Load build files
    build_files = load_dmake_files_list()
    if len(build_files) == 0:
        raise DMakeException('No dmake.yml file found !')

    # Load all dmake.yml files (except those blacklisted)
    blacklist = []
    loaded_files = {}
    service_providers = {}
    service_dependencies = {}
    for file in build_files:
        load_dmake_file(loaded_files, blacklist, service_providers, service_dependencies, file)

    if parse_files_only:
        return loaded_files

    # Register all apps and services in the repo
    docker_links = {}
    services = {}
    for file, dmake_file in loaded_files.items():
        if dmake_file.env is not None and dmake_file.env.source is not None:
            try:
                common.pull_config_dir(os.path.dirname(dmake_file.env.source))
            except common.NotGitRepositoryException:
                common.logger.warning('Not a Git repository: %s' % (dmake_file.env.source))

        app_name = dmake_file.get_app_name()
        if app_name not in docker_links:
            docker_links[app_name] = {}
        if app_name not in services:
            services[app_name] = {}

        app_services = services[app_name]
        for service in dmake_file.get_services():
            full_service_name = "%s/%s" % (app_name, service.service_name)
            if service.service_name in app_services:
                raise DMakeException("Duplicated sub-app name: '%s'" % full_service_name)

            needs = [("%s/%s" % (app_name, sa.service_name), sa) for sa in service.needed_services]

            base_variant = None
            try:
                base_image = dmake_file.docker.get_base_image(variant=service.get_base_image_variant())
            except DMakeException as e:
                raise DMakeException("%s, for service '%s' in file '%s'" % (e, full_service_name, file))
            if base_image is not None:
                base_variant = base_image.get_service_name()

            add_service_provider(service_providers, full_service_name, file, needs, base_variant)
            app_services[service.service_name] = service

            if auto_complete:
                if app is None:
                    if dmake_file.get_path().startswith(common.sub_dir):
                        if auto_completed_app is None:
                            auto_completed_app = full_service_name
                            break # A bit hacky: we actually do not care about the full service name: we just want to select the proper dmake file.
                        else:
                            raise DMakeException("Ambigous service name: both services '%s' and '%s' are matching the current path." % (full_service_name, auto_completed_app))
                else:
                    if service.service_name == app:
                        if auto_completed_app is None:
                            auto_completed_app = full_service_name
                        else:
                            raise DMakeException("Ambigous service name '%s' is matching '%s' and '%s'" % (app, full_service_name, auto_completed_app))

        app_links = docker_links[app_name]
        for link in dmake_file.get_docker_links():
            if link.link_name in app_links:
                raise DMakeException("Duplicate link name '%s' for application '%s'. Link names must be unique inside each app." % (link.link_name, app_name))
            app_links[link.link_name] = link

    if auto_complete and auto_completed_app is None:
        raise DMakeException("Could not find any app or sub-app matching '%s'" % app)

    # Filter base images which are not provided
    for deps in service_dependencies.values():
        to_delete = []
        for i, dep in enumerate(deps):
            if dep[1] not in service_providers:
                to_delete.append(i)
        to_delete.reverse()
        for i in to_delete:
            del deps[i]

    is_app_only = auto_completed_app is None or auto_completed_app.find('/') < 0

    if auto_completed_app is None:
        # Find file where changes have happened
        find_active_files(loaded_files, service_providers, service_dependencies, common.sub_dir, common.command)
    else:
        if is_app_only: # app only
            if common.command == 'shell':
                raise DMakeException("Could not find sub-app '%s'" % app)
            active_file = set()
            app_services = services[auto_completed_app]
            for service in app_services.values():
                full_service_name = "%s/%s" % (auto_completed_app, service.service_name)
                file, _, _ = service_providers[full_service_name]
                active_file.add(file)
            for file in active_file:
                activate_file(loaded_files, service_providers, service_dependencies, common.command, file)
        else:
            activate_service(loaded_files, service_providers, service_dependencies, common.command, auto_completed_app)

    # check services circularity
    sorted_leaves = check_no_circular_dependencies(service_dependencies)
    sorted_leaves = filter(lambda a_b__c: a_b__c[0][0] == common.command, sorted_leaves)
    build_files_order = order_dependencies(service_dependencies, sorted_leaves)

    common.dump_dot_graph(service_dependencies, build_files_order)
    if common.exit_after_generate_dot_graph:
        print('Exiting after debug graph generation')
        sys.exit(0)

    # Sort by order
    ordered_build_files = sorted(build_files_order.items(), key = lambda file_order: file_order[1])

    # Separate into base / build / tests / deploy
    if len(ordered_build_files) == 0:
        common.logger.info("Nothing to do:")
    else:
        n = len(ordered_build_files)
        base   = list(filter(lambda a_b__c: a_b__c[0][0] in ['base'], ordered_build_files))
        build  = list(filter(lambda a_b__c: a_b__c[0][0] in ['build_docker'], ordered_build_files))
        test   = list(filter(lambda a_b__c: a_b__c[0][0] in ['test', 'run_link', 'run', 'shared_volume'], ordered_build_files))
        deploy = list(filter(lambda a_b__c: a_b__c[0][0] in ['shell', 'deploy'], ordered_build_files))
        if len(base) + len(build) + len(test) + len(deploy) != len(ordered_build_files):
            raise Exception('Something went wrong when reorganizing build steps. One of the commands is probably missing.')

        ordered_build_files = [('Building Base', base),
                               ('Building App', build),
                               ('Running App', test)]

        if not common.is_pr:
            ordered_build_files.append(('Deploying', list(deploy)))

    # Generate the list of command to run
    common.logger.info("Generating commands...")
    all_commands = []
    common.append_command(all_commands, 'env', var = "REPO", value = common.repo)
    common.append_command(all_commands, 'env', var = "COMMIT", value = common.commit_id)
    common.append_command(all_commands, 'env', var = "BUILD", value = common.build_id)
    common.append_command(all_commands, 'env', var = "BRANCH", value = common.branch)
    common.append_command(all_commands, 'env', var = "DMAKE_TMP_DIR", value = common.tmp_dir)
    # check DMAKE_TMP_DIR still exists: detects unsupported jenkins reruns: clear error
    common.append_command(all_commands, 'sh', shell = 'dmake_check_tmp_dir')

    common.logger.info("Here is the plan:")
    for stage, commands in ordered_build_files:
        if len(commands) == 0:
            continue
        common.logger.info("## %s ##" % (stage))

        common.append_command(all_commands, 'stage', name = stage, concurrency = 1 if stage == "Deploying" else None)

        stage_commands = []
        for node, order in commands:
            # Sanity check
            sub_task_orders = [build_files_order[a] for a in service_dependencies[node]]
            if any(map(lambda o: order <= o, sub_task_orders)):
                raise DMakeException('Bad ordering')

            command, service, service_customization = node
            file, _, _ = service_providers[service]
            dmake_file = loaded_files[file]
            app_name = dmake_file.get_app_name()
            links = docker_links[app_name]

            step_commands = []
            try:
                if command == "base":
                    dmake_file.generate_base(step_commands, service)
                elif command == "shared_volume":
                    dmake_file.generate_shared_volume(step_commands, service)
                elif command == "shell":
                    dmake_file.generate_shell(step_commands, service, links, common.options.command)
                elif command == "test":
                    dmake_file.generate_test(step_commands, service, links)
                elif command == "run":
                    dmake_file.generate_run(step_commands, service, links, service_customization)
                elif command == "run_link":
                    dmake_file.generate_run_link(step_commands, service, links)
                elif command == "build_docker":
                    dmake_file.generate_build_docker(step_commands, service)
                elif command == "deploy":
                    dmake_file.generate_deploy(step_commands, service)
                else:
                    raise Exception("Unknown command '%s'" % command)
            except DMakeException as e:
                print(('ERROR in file %s:\n' % file) + str(e))
                sys.exit(1)

            if len(step_commands) > 0:
<<<<<<< HEAD
                common.append_command(stage_commands, 'echo', message = '- Running %s' % (display_command_node(node)))
=======
                node_display_str = display_command_node(node)
                common.logger.info("- {}".format(node_display_str))
                append_command(stage_commands, 'echo', message = '- Running {}'.format(node_display_str))
>>>>>>> b12eb127
                stage_commands += step_commands

        # GPU resource lock
        # `common.need_gpu` is set during Testing commands generations: need to delay adding commands to all_commands to create the gpu lock if needed around the Testing stage
        lock_gpu = (stage == "Running App") and common.need_gpu
        if lock_gpu:
            common.append_command(all_commands, 'lock', label='GPUS')

        all_commands += stage_commands

        if lock_gpu:
            common.append_command(all_commands, 'lock_end')

        common.append_command(all_commands, 'stage_end')

    # Check stages do not appear twice (otherwise it may block Jenkins)
    stage_names = set()
    for cmd, kwargs in all_commands:
        if cmd == "stage":
            name = kwargs['name']
            if name in stage_names:
                raise DMakeException('Duplicate stage name: %s' % name)
            else:
                stage_names.add(name)

    # If not on Pull Request, tag the commit as deployed
    if common.command == "deploy" and not common.is_pr:
        common.append_command(all_commands, 'git_tag', tag = get_tag_name())

    # Generate output
    if common.is_local:
        file_to_generate = os.path.join(common.tmp_dir, "DMakefile")
    else:
        file_to_generate = "DMakefile"
    generate_command(file_to_generate, all_commands)
    common.logger.info("Output has been written to %s" % file_to_generate)

    if common.command == "deploy" and common.is_local:
        r = common.read_input("Careful ! Are you sure you want to deploy ? [Y/n] ")
        if r.lower() != 'y' and r != "":
            print('Aborting')
            sys.exit(0)

    # If on local, run the commands
    if common.is_local:
        result = subprocess.call('bash %s' % file_to_generate, shell=True)
        # Do not clean for the 'run' command
        do_clean = common.command not in ['build_docker', 'run']
        if result != 0 and common.command in ['shell', 'test']:
            r = common.read_input("An error was detected. DMake will stop. The script directory is : %s.\nDo you want to stop all the running containers? [Y/n] " % common.tmp_dir)
            if r.lower() != 'y' and r != "":
                do_clean = False
        if do_clean:
            os.system('dmake_clean')
        sys.exit(result)<|MERGE_RESOLUTION|>--- conflicted
+++ resolved
@@ -836,13 +836,9 @@
                 sys.exit(1)
 
             if len(step_commands) > 0:
-<<<<<<< HEAD
-                common.append_command(stage_commands, 'echo', message = '- Running %s' % (display_command_node(node)))
-=======
                 node_display_str = display_command_node(node)
                 common.logger.info("- {}".format(node_display_str))
-                append_command(stage_commands, 'echo', message = '- Running {}'.format(node_display_str))
->>>>>>> b12eb127
+                common.append_command(stage_commands, 'echo', message = '- Running {}'.format(node_display_str))
                 stage_commands += step_commands
 
         # GPU resource lock
